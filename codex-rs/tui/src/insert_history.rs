--- conflicted
+++ resolved
@@ -40,8 +40,6 @@
         // TODO(nornagon): is this supported on Windows?
         true
     }
-<<<<<<< HEAD
-=======
 }
 
 struct ModifierDiff {
@@ -184,5 +182,4 @@
             String::from_utf8(expected).unwrap()
         );
     }
->>>>>>> faac84a8
 }