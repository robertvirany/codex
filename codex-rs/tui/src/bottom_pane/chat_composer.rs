use codex_core::protocol::TokenUsage;
use crossterm::event::KeyCode;
use crossterm::event::KeyEvent;
use crossterm::event::KeyModifiers;
use ratatui::buffer::Buffer;
use ratatui::layout::Constraint;
use ratatui::layout::Layout;
use ratatui::layout::Margin;
use ratatui::layout::Rect;
use ratatui::style::Color;
use ratatui::style::Modifier;
use ratatui::style::Style;
use ratatui::style::Styled;
use ratatui::style::Stylize;
use ratatui::text::Line;
use ratatui::text::Span;
use ratatui::widgets::Block;
use ratatui::widgets::BorderType;
use ratatui::widgets::Borders;
use ratatui::widgets::StatefulWidgetRef;
use ratatui::widgets::WidgetRef;

use super::chat_composer_history::ChatComposerHistory;
use super::command_popup::CommandPopup;
use super::file_search_popup::FileSearchPopup;

use crate::app_event::AppEvent;
use crate::app_event_sender::AppEventSender;
use crate::bottom_pane::textarea::TextArea;
use crate::bottom_pane::textarea::TextAreaState;
use codex_file_search::FileMatch;
use std::cell::RefCell;
use std::path::Path;

/// If the pasted content exceeds this number of characters, replace it with a
/// placeholder in the UI.
const LARGE_PASTE_CHAR_THRESHOLD: usize = 1000;

/// Result returned when the user interacts with the text area.
pub enum InputResult {
    Submitted(String),
    None,
}

struct TokenUsageInfo {
    total_token_usage: TokenUsage,
    last_token_usage: TokenUsage,
    model_context_window: Option<u64>,
    /// Baseline token count present in the context before the user's first
    /// message content is considered. This is used to normalize the
    /// "context left" percentage so it reflects the portion the user can
    /// influence rather than fixed prompt overhead (system prompt, tool
    /// instructions, etc.).
    ///
    /// Preferred source is `cached_input_tokens` from the first turn (when
    /// available), otherwise we fall back to 0.
    initial_prompt_tokens: u64,
}

pub(crate) struct ChatComposer {
    textarea: TextArea,
    textarea_state: RefCell<TextAreaState>,
    active_popup: ActivePopup,
    app_event_tx: AppEventSender,
    history: ChatComposerHistory,
    ctrl_c_quit_hint: bool,
    use_shift_enter_hint: bool,
    dismissed_file_popup_token: Option<String>,
    current_file_query: Option<String>,
    pending_pastes: Vec<(String, String)>,
    token_usage_info: Option<TokenUsageInfo>,
    has_focus: bool,
<<<<<<< HEAD
    attached_images: Vec<(String, std::path::PathBuf)>,
=======
    placeholder_text: String,
>>>>>>> 8f544153
}

/// Popup state – at most one can be visible at any time.
enum ActivePopup {
    None,
    Command(CommandPopup),
    File(FileSearchPopup),
}

impl ChatComposer {
    pub fn new(
        has_input_focus: bool,
        app_event_tx: AppEventSender,
        enhanced_keys_supported: bool,
        placeholder_text: String,
    ) -> Self {
        let use_shift_enter_hint = enhanced_keys_supported;

        Self {
            textarea: TextArea::new(),
            textarea_state: RefCell::new(TextAreaState::default()),
            active_popup: ActivePopup::None,
            app_event_tx,
            history: ChatComposerHistory::new(),
            ctrl_c_quit_hint: false,
            use_shift_enter_hint,
            dismissed_file_popup_token: None,
            current_file_query: None,
            pending_pastes: Vec::new(),
            token_usage_info: None,
            has_focus: has_input_focus,
<<<<<<< HEAD
            attached_images: Vec::new(),
=======
            placeholder_text,
>>>>>>> 8f544153
        }
    }

    pub fn desired_height(&self, width: u16) -> u16 {
        self.textarea.desired_height(width - 1)
            + match &self.active_popup {
                ActivePopup::None => 1u16,
                ActivePopup::Command(c) => c.calculate_required_height(),
                ActivePopup::File(c) => c.calculate_required_height(),
            }
    }

    pub fn cursor_pos(&self, area: Rect) -> Option<(u16, u16)> {
        let popup_height = match &self.active_popup {
            ActivePopup::Command(popup) => popup.calculate_required_height(),
            ActivePopup::File(popup) => popup.calculate_required_height(),
            ActivePopup::None => 1,
        };
        let [textarea_rect, _] =
            Layout::vertical([Constraint::Min(0), Constraint::Max(popup_height)]).areas(area);
        let mut textarea_rect = textarea_rect;
        textarea_rect.width = textarea_rect.width.saturating_sub(1);
        textarea_rect.x += 1;
        let state = self.textarea_state.borrow();
        self.textarea.cursor_pos_with_state(textarea_rect, &state)
    }

    /// Returns true if the composer currently contains no user input.
    pub(crate) fn is_empty(&self) -> bool {
        self.textarea.is_empty()
    }

    /// Update the cached *context-left* percentage and refresh the placeholder
    /// text. The UI relies on the placeholder to convey the remaining
    /// context when the composer is empty.
    pub(crate) fn set_token_usage(
        &mut self,
        total_token_usage: TokenUsage,
        last_token_usage: TokenUsage,
        model_context_window: Option<u64>,
    ) {
        let initial_prompt_tokens = self
            .token_usage_info
            .as_ref()
            .map(|info| info.initial_prompt_tokens)
            .unwrap_or_else(|| last_token_usage.cached_input_tokens.unwrap_or(0));

        self.token_usage_info = Some(TokenUsageInfo {
            total_token_usage,
            last_token_usage,
            model_context_window,
            initial_prompt_tokens,
        });
    }

    /// Record the history metadata advertised by `SessionConfiguredEvent` so
    /// that the composer can navigate cross-session history.
    pub(crate) fn set_history_metadata(&mut self, log_id: u64, entry_count: usize) {
        self.history.set_metadata(log_id, entry_count);
    }

    /// Integrate an asynchronous response to an on-demand history lookup. If
    /// the entry is present and the offset matches the current cursor we
    /// immediately populate the textarea.
    pub(crate) fn on_history_entry_response(
        &mut self,
        log_id: u64,
        offset: usize,
        entry: Option<String>,
    ) -> bool {
        let Some(text) = self.history.on_entry_response(log_id, offset, entry) else {
            return false;
        };
        self.textarea.set_text(&text);
        self.textarea.set_cursor(0);
        true
    }

    pub fn handle_paste(&mut self, pasted: String) -> bool {
        let char_count = pasted.chars().count();
        if char_count > LARGE_PASTE_CHAR_THRESHOLD {
            let placeholder = format!("[Pasted Content {char_count} chars]");
            self.textarea.insert_element(&placeholder);
            self.pending_pastes.push((placeholder, pasted));
        } else {
            self.textarea.insert_str(&pasted);
        }
        self.sync_command_popup();
        self.sync_file_search_popup();
        true
    }

    pub fn attach_image(
        &mut self,
        path: std::path::PathBuf,
        width: u32,
        height: u32,
        format_label: &str,
    ) -> bool {
        let placeholder = format!("[image {width}x{height} {format_label}]");
        self.textarea.insert_str(&placeholder);
        self.attached_images.push((placeholder, path));
        true
    }

    pub fn take_recent_submission_images(&mut self) -> Vec<std::path::PathBuf> {
        let images = std::mem::take(&mut self.attached_images);
        images.into_iter().map(|(_, path)| path).collect()
    }

    /// Integrate results from an asynchronous file search.
    pub(crate) fn on_file_search_result(&mut self, query: String, matches: Vec<FileMatch>) {
        // Only apply if user is still editing a token starting with `query`.
        let current_opt = Self::current_at_token(&self.textarea);
        let Some(current_token) = current_opt else {
            return;
        };

        if !current_token.starts_with(&query) {
            return;
        }

        if let ActivePopup::File(popup) = &mut self.active_popup {
            popup.set_matches(&query, matches);
        }
    }

    pub fn set_ctrl_c_quit_hint(&mut self, show: bool, has_focus: bool) {
        self.ctrl_c_quit_hint = show;
        self.set_has_focus(has_focus);
    }

    pub(crate) fn insert_str(&mut self, text: &str) {
        self.textarea.insert_str(text);
        self.sync_command_popup();
        self.sync_file_search_popup();
    }

    /// Handle a key event coming from the main UI.
    pub fn handle_key_event(&mut self, key_event: KeyEvent) -> (InputResult, bool) {
        let result = match &mut self.active_popup {
            ActivePopup::Command(_) => self.handle_key_event_with_slash_popup(key_event),
            ActivePopup::File(_) => self.handle_key_event_with_file_popup(key_event),
            ActivePopup::None => self.handle_key_event_without_popup(key_event),
        };

        // Update (or hide/show) popup after processing the key.
        self.sync_command_popup();
        if matches!(self.active_popup, ActivePopup::Command(_)) {
            self.dismissed_file_popup_token = None;
        } else {
            self.sync_file_search_popup();
        }

        result
    }

    /// Handle key event when the slash-command popup is visible.
    fn handle_key_event_with_slash_popup(&mut self, key_event: KeyEvent) -> (InputResult, bool) {
        let ActivePopup::Command(popup) = &mut self.active_popup else {
            unreachable!();
        };

        match key_event {
            KeyEvent {
                code: KeyCode::Up, ..
            } => {
                popup.move_up();
                (InputResult::None, true)
            }
            KeyEvent {
                code: KeyCode::Down,
                ..
            } => {
                popup.move_down();
                (InputResult::None, true)
            }
            KeyEvent {
                code: KeyCode::Tab, ..
            } => {
                if let Some(cmd) = popup.selected_command() {
                    let first_line = self.textarea.text().lines().next().unwrap_or("");

                    let starts_with_cmd = first_line
                        .trim_start()
                        .starts_with(&format!("/{}", cmd.command()));

                    if !starts_with_cmd {
                        self.textarea.set_text(&format!("/{} ", cmd.command()));
                        self.textarea.set_cursor(self.textarea.text().len());
                    }
                }
                (InputResult::None, true)
            }
            KeyEvent {
                code: KeyCode::Enter,
                modifiers: KeyModifiers::NONE,
                ..
            } => {
                if let Some(cmd) = popup.selected_command() {
                    // Send command to the app layer.
                    self.app_event_tx.send(AppEvent::DispatchCommand(*cmd));

                    // Clear textarea so no residual text remains.
                    self.textarea.set_text("");

                    // Hide popup since the command has been dispatched.
                    self.active_popup = ActivePopup::None;
                    return (InputResult::None, true);
                }
                // Fallback to default newline handling if no command selected.
                self.handle_key_event_without_popup(key_event)
            }
            input => self.handle_input_basic(input),
        }
    }

    /// Handle key events when file search popup is visible.
    fn handle_key_event_with_file_popup(&mut self, key_event: KeyEvent) -> (InputResult, bool) {
        let ActivePopup::File(popup) = &mut self.active_popup else {
            unreachable!();
        };

        match key_event {
            KeyEvent {
                code: KeyCode::Up, ..
            } => {
                popup.move_up();
                (InputResult::None, true)
            }
            KeyEvent {
                code: KeyCode::Down,
                ..
            } => {
                popup.move_down();
                (InputResult::None, true)
            }
            KeyEvent {
                code: KeyCode::Esc, ..
            } => {
                // Hide popup without modifying text, remember token to avoid immediate reopen.
                if let Some(tok) = Self::current_at_token(&self.textarea) {
                    self.dismissed_file_popup_token = Some(tok.to_string());
                }
                self.active_popup = ActivePopup::None;
                (InputResult::None, true)
            }
            KeyEvent {
                code: KeyCode::Tab, ..
            }
            | KeyEvent {
                code: KeyCode::Enter,
                modifiers: KeyModifiers::NONE,
                ..
            } => {
                if let Some(sel) = popup.selected_match() {
                    let sel_path = sel.to_string();
                    // If selected path looks like an image (png/jpeg), attach as image instead of inserting text.
                    let is_image = {
                        let lower = sel_path.to_ascii_lowercase();
                        lower.ends_with(".png")
                            || lower.ends_with(".jpg")
                            || lower.ends_with(".jpeg")
                    };
                    if is_image {
                        // Determine dimensions; if that fails fall back to normal path insertion.
                        let path_buf = std::path::PathBuf::from(&sel_path);
                        match image::image_dimensions(&path_buf) {
                            Ok((w, h)) => {
                                // Remove the current @token (mirror logic from insert_selected_path without inserting text)
                                // using the flat text and byte-offset cursor API.
                                let cursor_offset = self.textarea.cursor();
                                let text = self.textarea.text();
                                let before_cursor = &text[..cursor_offset];
                                let after_cursor = &text[cursor_offset..];

                                // Determine token boundaries in the full text.
                                let start_idx = before_cursor
                                    .char_indices()
                                    .rfind(|(_, c)| c.is_whitespace())
                                    .map(|(idx, c)| idx + c.len_utf8())
                                    .unwrap_or(0);
                                let end_rel_idx = after_cursor
                                    .char_indices()
                                    .find(|(_, c)| c.is_whitespace())
                                    .map(|(idx, _)| idx)
                                    .unwrap_or(after_cursor.len());
                                let end_idx = cursor_offset + end_rel_idx;

                                self.textarea.replace_range(start_idx..end_idx, "");
                                self.textarea.set_cursor(start_idx);

                                let format_label = match Path::new(&sel_path)
                                    .extension()
                                    .and_then(|e| e.to_str())
                                    .map(|s| s.to_ascii_lowercase())
                                {
                                    Some(ext) if ext == "png" => "PNG",
                                    Some(ext) if ext == "jpg" || ext == "jpeg" => "JPEG",
                                    _ => "IMG",
                                };
                                let _ = self.attach_image(path_buf.clone(), w, h, format_label);
                                // Add a trailing space to keep typing fluid.
                                self.textarea.insert_str(" ");
                            }
                            Err(_) => {
                                // Fallback to plain path insertion if metadata read fails.
                                self.insert_selected_path(&sel_path);
                            }
                        }
                    } else {
                        // Non-image: original behavior.
                        self.insert_selected_path(&sel_path);
                    }
                    self.active_popup = ActivePopup::None;
                    return (InputResult::None, true);
                }
                // No selection: treat Enter as closing the popup/session.
                self.active_popup = ActivePopup::None;
                (InputResult::None, true)
            }
            input => self.handle_input_basic(input),
        }
    }

    /// Extract the `@token` that the cursor is currently positioned on, if any.
    ///
    /// The returned string **does not** include the leading `@`.
    ///
    /// Behavior:
    /// - The cursor may be anywhere *inside* the token (including on the
    ///   leading `@`). It does **not** need to be at the end of the line.
    /// - A token is delimited by ASCII whitespace (space, tab, newline).
    /// - If the token under the cursor starts with `@`, that token is
    ///   returned without the leading `@`. This includes the case where the
    ///   token is just "@" (empty query), which is used to trigger a UI hint
    fn current_at_token(textarea: &TextArea) -> Option<String> {
        let cursor_offset = textarea.cursor();
        let text = textarea.text();

        // Adjust the provided byte offset to the nearest valid char boundary at or before it.
        let mut safe_cursor = cursor_offset.min(text.len());
        // If we're not on a char boundary, move back to the start of the current char.
        if safe_cursor < text.len() && !text.is_char_boundary(safe_cursor) {
            // Find the last valid boundary <= cursor_offset.
            safe_cursor = text
                .char_indices()
                .map(|(i, _)| i)
                .take_while(|&i| i <= cursor_offset)
                .last()
                .unwrap_or(0);
        }

        // Split the line around the (now safe) cursor position.
        let before_cursor = &text[..safe_cursor];
        let after_cursor = &text[safe_cursor..];

        // Detect whether we're on whitespace at the cursor boundary.
        let at_whitespace = if safe_cursor < text.len() {
            text[safe_cursor..]
                .chars()
                .next()
                .map(|c| c.is_whitespace())
                .unwrap_or(false)
        } else {
            false
        };

        // Left candidate: token containing the cursor position.
        let start_left = before_cursor
            .char_indices()
            .rfind(|(_, c)| c.is_whitespace())
            .map(|(idx, c)| idx + c.len_utf8())
            .unwrap_or(0);
        let end_left_rel = after_cursor
            .char_indices()
            .find(|(_, c)| c.is_whitespace())
            .map(|(idx, _)| idx)
            .unwrap_or(after_cursor.len());
        let end_left = safe_cursor + end_left_rel;
        let token_left = if start_left < end_left {
            Some(&text[start_left..end_left])
        } else {
            None
        };

        // Right candidate: token immediately after any whitespace from the cursor.
        let ws_len_right: usize = after_cursor
            .chars()
            .take_while(|c| c.is_whitespace())
            .map(|c| c.len_utf8())
            .sum();
        let start_right = safe_cursor + ws_len_right;
        let end_right_rel = text[start_right..]
            .char_indices()
            .find(|(_, c)| c.is_whitespace())
            .map(|(idx, _)| idx)
            .unwrap_or(text.len() - start_right);
        let end_right = start_right + end_right_rel;
        let token_right = if start_right < end_right {
            Some(&text[start_right..end_right])
        } else {
            None
        };

        let left_at = token_left
            .filter(|t| t.starts_with('@'))
            .map(|t| t[1..].to_string());
        let right_at = token_right
            .filter(|t| t.starts_with('@'))
            .map(|t| t[1..].to_string());

        if at_whitespace {
            if right_at.is_some() {
                return right_at;
            }
            if token_left.is_some_and(|t| t == "@") {
                return None;
            }
            return left_at;
        }
        if after_cursor.starts_with('@') {
            return right_at.or(left_at);
        }
        left_at.or(right_at)
    }

    /// Replace the active `@token` (the one under the cursor) with `path`.
    ///
    /// The algorithm mirrors `current_at_token` so replacement works no matter
    /// where the cursor is within the token and regardless of how many
    /// `@tokens` exist in the line.
    fn insert_selected_path(&mut self, path: &str) {
        let cursor_offset = self.textarea.cursor();
        let text = self.textarea.text();

        let before_cursor = &text[..cursor_offset];
        let after_cursor = &text[cursor_offset..];

        // Determine token boundaries.
        let start_idx = before_cursor
            .char_indices()
            .rfind(|(_, c)| c.is_whitespace())
            .map(|(idx, c)| idx + c.len_utf8())
            .unwrap_or(0);

        let end_rel_idx = after_cursor
            .char_indices()
            .find(|(_, c)| c.is_whitespace())
            .map(|(idx, _)| idx)
            .unwrap_or(after_cursor.len());
        let end_idx = cursor_offset + end_rel_idx;

        // Replace the slice `[start_idx, end_idx)` with the chosen path and a trailing space.
        let mut new_text =
            String::with_capacity(text.len() - (end_idx - start_idx) + path.len() + 1);
        new_text.push_str(&text[..start_idx]);
        new_text.push_str(path);
        new_text.push(' ');
        new_text.push_str(&text[end_idx..]);

        self.textarea.set_text(&new_text);
        let new_cursor = start_idx.saturating_add(path.len()).saturating_add(1);
        self.textarea.set_cursor(new_cursor);
    }

    /// Handle key event when no popup is visible.
    fn handle_key_event_without_popup(&mut self, key_event: KeyEvent) -> (InputResult, bool) {
        match key_event {
            // -------------------------------------------------------------
            // History navigation (Up / Down) – only when the composer is not
            // empty or when the cursor is at the correct position, to avoid
            // interfering with normal cursor movement.
            // -------------------------------------------------------------
            KeyEvent {
                code: KeyCode::Up | KeyCode::Down,
                ..
            } => {
                if self
                    .history
                    .should_handle_navigation(self.textarea.text(), self.textarea.cursor())
                {
                    let replace_text = match key_event.code {
                        KeyCode::Up => self.history.navigate_up(&self.app_event_tx),
                        KeyCode::Down => self.history.navigate_down(&self.app_event_tx),
                        _ => unreachable!(),
                    };
                    if let Some(text) = replace_text {
                        self.textarea.set_text(&text);
                        self.textarea.set_cursor(0);
                        return (InputResult::None, true);
                    }
                }
                self.handle_input_basic(key_event)
            }
            KeyEvent {
                code: KeyCode::Enter,
                modifiers: KeyModifiers::NONE,
                ..
            } => {
                let mut text = self.textarea.text().to_string();
                self.textarea.set_text("");

                // Replace all pending pastes in the text
                for (placeholder, actual) in &self.pending_pastes {
                    if text.contains(placeholder) {
                        text = text.replace(placeholder, actual);
                    }
                }
                self.pending_pastes.clear();

                // Strip image placeholders from the submitted text; images are retrieved via take_recent_submission_images()
                for (placeholder, _) in &self.attached_images {
                    if text.contains(placeholder) {
                        text = text.replace(placeholder, "");
                    }
                }

                text = text.trim().to_string();
                if !text.is_empty() {
                    self.history.record_local_submission(&text);
                }
                // Do not clear attached_images here; ChatWidget drains them via take_recent_submission_images().
                (InputResult::Submitted(text), true)
            }
            input => self.handle_input_basic(input),
        }
    }

    /// Handle generic Input events that modify the textarea content.
    fn handle_input_basic(&mut self, input: KeyEvent) -> (InputResult, bool) {
<<<<<<< HEAD
        // Special handling for backspace on placeholders
        if let KeyEvent {
            code: KeyCode::Backspace,
            ..
        } = input
        {
            if self.try_remove_any_placeholder_at_cursor() {
                return (InputResult::None, true);
            }
        }

=======
>>>>>>> 8f544153
        // Normal input handling
        self.textarea.input(input);
        let text_after = self.textarea.text();

        // Check if any placeholders were removed and remove their corresponding pending pastes
        self.pending_pastes
            .retain(|(placeholder, _)| text_after.contains(placeholder));

        // Keep only attached images whose placeholders still exist in text
        self.attached_images
            .retain(|(placeholder, _)| text_after.contains(placeholder));

        (InputResult::None, true)
    }

<<<<<<< HEAD
    /// Attempts to remove an image or paste placeholder if the cursor is at the end of one.
    /// Returns true if a placeholder was removed.
    fn try_remove_any_placeholder_at_cursor(&mut self) -> bool {
        let p = self.textarea.cursor();
        let text = self.textarea.text();

        // Try image placeholders first
        if let Some((idx, placeholder)) =
            self.attached_images
                .iter()
                .enumerate()
                .find_map(|(i, (ph, _))| {
                    if p < ph.len() {
                        return None;
                    }
                    let start = p - ph.len();
                    if text[start..p] == *ph {
                        Some((i, ph.clone()))
                    } else {
                        None
                    }
                })
        {
            self.textarea.replace_range(p - placeholder.len()..p, "");
            self.attached_images.remove(idx);
            return true;
        }

        // Then try pasted-content placeholders
        if let Some(placeholder) = self.pending_pastes.iter().find_map(|(ph, _)| {
            if p < ph.len() {
                return None;
            }
            let start = p - ph.len();
            if text[start..p] == *ph {
                Some(ph.clone())
            } else {
                None
            }
        }) {
            self.textarea.replace_range(p - placeholder.len()..p, "");
            self.pending_pastes.retain(|(ph, _)| ph != &placeholder);
            return true;
        }

        false
    }

=======
>>>>>>> 8f544153
    /// Synchronize `self.command_popup` with the current text in the
    /// textarea. This must be called after every modification that can change
    /// the text so the popup is shown/updated/hidden as appropriate.
    fn sync_command_popup(&mut self) {
        let first_line = self.textarea.text().lines().next().unwrap_or("");
        let input_starts_with_slash = first_line.starts_with('/');
        match &mut self.active_popup {
            ActivePopup::Command(popup) => {
                if input_starts_with_slash {
                    popup.on_composer_text_change(first_line.to_string());
                } else {
                    self.active_popup = ActivePopup::None;
                }
            }
            _ => {
                if input_starts_with_slash {
                    let mut command_popup = CommandPopup::new();
                    command_popup.on_composer_text_change(first_line.to_string());
                    self.active_popup = ActivePopup::Command(command_popup);
                }
            }
        }
    }

    /// Synchronize `self.file_search_popup` with the current text in the textarea.
    /// Note this is only called when self.active_popup is NOT Command.
    fn sync_file_search_popup(&mut self) {
        // Determine if there is an @token underneath the cursor.
        let query = match Self::current_at_token(&self.textarea) {
            Some(token) => token,
            None => {
                self.active_popup = ActivePopup::None;
                self.dismissed_file_popup_token = None;
                return;
            }
        };

        // If user dismissed popup for this exact query, don't reopen until text changes.
        if self.dismissed_file_popup_token.as_ref() == Some(&query) {
            return;
        }

        if !query.is_empty() {
            self.app_event_tx
                .send(AppEvent::StartFileSearch(query.clone()));
        }

        match &mut self.active_popup {
            ActivePopup::File(popup) => {
                if query.is_empty() {
                    popup.set_empty_prompt();
                } else {
                    popup.set_query(&query);
                }
            }
            _ => {
                let mut popup = FileSearchPopup::new();
                if query.is_empty() {
                    popup.set_empty_prompt();
                } else {
                    popup.set_query(&query);
                }
                self.active_popup = ActivePopup::File(popup);
            }
        }

        self.current_file_query = Some(query);
        self.dismissed_file_popup_token = None;
    }

    fn set_has_focus(&mut self, has_focus: bool) {
        self.has_focus = has_focus;
    }
}

impl WidgetRef for &ChatComposer {
    fn render_ref(&self, area: Rect, buf: &mut Buffer) {
        let popup_height = match &self.active_popup {
            ActivePopup::Command(popup) => popup.calculate_required_height(),
            ActivePopup::File(popup) => popup.calculate_required_height(),
            ActivePopup::None => 1,
        };
        let [textarea_rect, popup_rect] =
            Layout::vertical([Constraint::Min(0), Constraint::Max(popup_height)]).areas(area);
        match &self.active_popup {
            ActivePopup::Command(popup) => {
                popup.render_ref(popup_rect, buf);
            }
            ActivePopup::File(popup) => {
                popup.render_ref(popup_rect, buf);
            }
            ActivePopup::None => {
                let bottom_line_rect = popup_rect;
                let key_hint_style = Style::default().fg(Color::Cyan);
                let mut hint = if self.ctrl_c_quit_hint {
                    vec![
                        Span::from(" "),
                        "Ctrl+C again".set_style(key_hint_style),
                        Span::from(" to quit"),
                    ]
                } else {
                    let newline_hint_key = if self.use_shift_enter_hint {
                        "Shift+⏎"
                    } else {
                        "Ctrl+J"
                    };
                    vec![
                        Span::from(" "),
                        "⏎".set_style(key_hint_style),
                        Span::from(" send   "),
                        newline_hint_key.set_style(key_hint_style),
                        Span::from(" newline   "),
                        "Ctrl+C".set_style(key_hint_style),
                        Span::from(" quit"),
                    ]
                };

                // Append token/context usage info to the footer hints when available.
                if let Some(token_usage_info) = &self.token_usage_info {
                    let token_usage = &token_usage_info.total_token_usage;
                    hint.push(Span::from("   "));
                    hint.push(
                        Span::from(format!("{} tokens used", token_usage.blended_total()))
                            .style(Style::default().add_modifier(Modifier::DIM)),
                    );
                    let last_token_usage = &token_usage_info.last_token_usage;
                    if let Some(context_window) = token_usage_info.model_context_window {
                        let percent_remaining: u8 = if context_window > 0 {
                            last_token_usage.percent_of_context_window_remaining(
                                context_window,
                                token_usage_info.initial_prompt_tokens,
                            )
                        } else {
                            100
                        };
                        hint.push(Span::from("   "));
                        hint.push(
                            Span::from(format!("{percent_remaining}% context left"))
                                .style(Style::default().add_modifier(Modifier::DIM)),
                        );
                    }
                }

                Line::from(hint)
                    .style(Style::default().dim())
                    .render_ref(bottom_line_rect, buf);
            }
        }
        let border_style = if self.has_focus {
            Style::default().fg(Color::Cyan)
        } else {
            Style::default().add_modifier(Modifier::DIM)
        };
        Block::default()
            .borders(Borders::LEFT)
            .border_type(BorderType::QuadrantOutside)
            .border_style(border_style)
            .render_ref(
                Rect::new(textarea_rect.x, textarea_rect.y, 1, textarea_rect.height),
                buf,
            );
        let mut textarea_rect = textarea_rect;
        textarea_rect.width = textarea_rect.width.saturating_sub(1);
        textarea_rect.x += 1;

        let mut state = self.textarea_state.borrow_mut();
        StatefulWidgetRef::render_ref(&(&self.textarea), textarea_rect, buf, &mut state);
        if self.textarea.text().is_empty() {
            Line::from(self.placeholder_text.as_str())
                .style(Style::default().dim())
                .render_ref(textarea_rect.inner(Margin::new(1, 0)), buf);
        }
    }
}

#[cfg(test)]
mod tests {
    use crate::app_event::AppEvent;
    use crate::bottom_pane::AppEventSender;
    use crate::bottom_pane::ChatComposer;
    use crate::bottom_pane::InputResult;
    use crate::bottom_pane::chat_composer::LARGE_PASTE_CHAR_THRESHOLD;
    use crate::bottom_pane::textarea::TextArea;

    #[test]
    fn test_current_at_token_basic_cases() {
        let test_cases = vec![
            // Valid @ tokens
            ("@hello", 3, Some("hello".to_string()), "Basic ASCII token"),
            (
                "@file.txt",
                4,
                Some("file.txt".to_string()),
                "ASCII with extension",
            ),
            (
                "hello @world test",
                8,
                Some("world".to_string()),
                "ASCII token in middle",
            ),
            (
                "@test123",
                5,
                Some("test123".to_string()),
                "ASCII with numbers",
            ),
            // Unicode examples
            ("@İstanbul", 3, Some("İstanbul".to_string()), "Turkish text"),
            (
                "@testЙЦУ.rs",
                8,
                Some("testЙЦУ.rs".to_string()),
                "Mixed ASCII and Cyrillic",
            ),
            ("@诶", 2, Some("诶".to_string()), "Chinese character"),
            ("@👍", 2, Some("👍".to_string()), "Emoji token"),
            // Invalid cases (should return None)
            ("hello", 2, None, "No @ symbol"),
            (
                "@",
                1,
                Some("".to_string()),
                "Only @ symbol triggers empty query",
            ),
            ("@ hello", 2, None, "@ followed by space"),
            ("test @ world", 6, None, "@ with spaces around"),
        ];

        for (input, cursor_pos, expected, description) in test_cases {
            let mut textarea = TextArea::new();
            textarea.insert_str(input);
            textarea.set_cursor(cursor_pos);

            let result = ChatComposer::current_at_token(&textarea);
            assert_eq!(
                result, expected,
                "Failed for case: {description} - input: '{input}', cursor: {cursor_pos}"
            );
        }
    }

    #[test]
    fn test_current_at_token_cursor_positions() {
        let test_cases = vec![
            // Different cursor positions within a token
            ("@test", 0, Some("test".to_string()), "Cursor at @"),
            ("@test", 1, Some("test".to_string()), "Cursor after @"),
            ("@test", 5, Some("test".to_string()), "Cursor at end"),
            // Multiple tokens - cursor determines which token
            ("@file1 @file2", 0, Some("file1".to_string()), "First token"),
            (
                "@file1 @file2",
                8,
                Some("file2".to_string()),
                "Second token",
            ),
            // Edge cases
            ("@", 0, Some("".to_string()), "Only @ symbol"),
            ("@a", 2, Some("a".to_string()), "Single character after @"),
            ("", 0, None, "Empty input"),
        ];

        for (input, cursor_pos, expected, description) in test_cases {
            let mut textarea = TextArea::new();
            textarea.insert_str(input);
            textarea.set_cursor(cursor_pos);

            let result = ChatComposer::current_at_token(&textarea);
            assert_eq!(
                result, expected,
                "Failed for cursor position case: {description} - input: '{input}', cursor: {cursor_pos}",
            );
        }
    }

    #[test]
    fn test_current_at_token_whitespace_boundaries() {
        let test_cases = vec![
            // Space boundaries
            (
                "aaa@aaa",
                4,
                None,
                "Connected @ token - no completion by design",
            ),
            (
                "aaa @aaa",
                5,
                Some("aaa".to_string()),
                "@ token after space",
            ),
            (
                "test @file.txt",
                7,
                Some("file.txt".to_string()),
                "@ token after space",
            ),
            // Full-width space boundaries
            (
                "test　@İstanbul",
                8,
                Some("İstanbul".to_string()),
                "@ token after full-width space",
            ),
            (
                "@ЙЦУ　@诶",
                10,
                Some("诶".to_string()),
                "Full-width space between Unicode tokens",
            ),
            // Tab and newline boundaries
            (
                "test\t@file",
                6,
                Some("file".to_string()),
                "@ token after tab",
            ),
        ];

        for (input, cursor_pos, expected, description) in test_cases {
            let mut textarea = TextArea::new();
            textarea.insert_str(input);
            textarea.set_cursor(cursor_pos);

            let result = ChatComposer::current_at_token(&textarea);
            assert_eq!(
                result, expected,
                "Failed for whitespace boundary case: {description} - input: '{input}', cursor: {cursor_pos}",
            );
        }
    }

    #[test]
    fn handle_paste_small_inserts_text() {
        use crossterm::event::KeyCode;
        use crossterm::event::KeyEvent;
        use crossterm::event::KeyModifiers;

        let (tx, _rx) = std::sync::mpsc::channel();
        let sender = AppEventSender::new(tx);
        let mut composer =
            ChatComposer::new(true, sender, false, "Ask Codex to do anything".to_string());

        let needs_redraw = composer.handle_paste("hello".to_string());
        assert!(needs_redraw);
        assert_eq!(composer.textarea.text(), "hello");
        assert!(composer.pending_pastes.is_empty());

        let (result, _) =
            composer.handle_key_event(KeyEvent::new(KeyCode::Enter, KeyModifiers::NONE));
        match result {
            InputResult::Submitted(text) => assert_eq!(text, "hello"),
            _ => panic!("expected Submitted"),
        }
    }

    #[test]
    fn handle_paste_large_uses_placeholder_and_replaces_on_submit() {
        use crossterm::event::KeyCode;
        use crossterm::event::KeyEvent;
        use crossterm::event::KeyModifiers;

        let (tx, _rx) = std::sync::mpsc::channel();
        let sender = AppEventSender::new(tx);
        let mut composer =
            ChatComposer::new(true, sender, false, "Ask Codex to do anything".to_string());

        let large = "x".repeat(LARGE_PASTE_CHAR_THRESHOLD + 10);
        let needs_redraw = composer.handle_paste(large.clone());
        assert!(needs_redraw);
        let placeholder = format!("[Pasted Content {} chars]", large.chars().count());
        assert_eq!(composer.textarea.text(), placeholder);
        assert_eq!(composer.pending_pastes.len(), 1);
        assert_eq!(composer.pending_pastes[0].0, placeholder);
        assert_eq!(composer.pending_pastes[0].1, large);

        let (result, _) =
            composer.handle_key_event(KeyEvent::new(KeyCode::Enter, KeyModifiers::NONE));
        match result {
            InputResult::Submitted(text) => assert_eq!(text, large),
            _ => panic!("expected Submitted"),
        }
        assert!(composer.pending_pastes.is_empty());
    }

    #[test]
    fn edit_clears_pending_paste() {
        use crossterm::event::KeyCode;
        use crossterm::event::KeyEvent;
        use crossterm::event::KeyModifiers;

        let large = "y".repeat(LARGE_PASTE_CHAR_THRESHOLD + 1);
        let (tx, _rx) = std::sync::mpsc::channel();
        let sender = AppEventSender::new(tx);
        let mut composer =
            ChatComposer::new(true, sender, false, "Ask Codex to do anything".to_string());

        composer.handle_paste(large);
        assert_eq!(composer.pending_pastes.len(), 1);

        // Any edit that removes the placeholder should clear pending_paste
        composer.handle_key_event(KeyEvent::new(KeyCode::Backspace, KeyModifiers::NONE));
        assert!(composer.pending_pastes.is_empty());
    }

    #[test]
    fn ui_snapshots() {
        use crossterm::event::KeyCode;
        use crossterm::event::KeyEvent;
        use crossterm::event::KeyModifiers;
        use insta::assert_snapshot;
        use ratatui::Terminal;
        use ratatui::backend::TestBackend;

        let (tx, _rx) = std::sync::mpsc::channel();
        let sender = AppEventSender::new(tx);
        let mut terminal = match Terminal::new(TestBackend::new(100, 10)) {
            Ok(t) => t,
            Err(e) => panic!("Failed to create terminal: {e}"),
        };

        let test_cases = vec![
            ("empty", None),
            ("small", Some("short".to_string())),
            ("large", Some("z".repeat(LARGE_PASTE_CHAR_THRESHOLD + 5))),
            ("multiple_pastes", None),
            ("backspace_after_pastes", None),
        ];

        for (name, input) in test_cases {
            // Create a fresh composer for each test case
            let mut composer = ChatComposer::new(
                true,
                sender.clone(),
                false,
                "Ask Codex to do anything".to_string(),
            );

            if let Some(text) = input {
                composer.handle_paste(text);
            } else if name == "multiple_pastes" {
                // First large paste
                composer.handle_paste("x".repeat(LARGE_PASTE_CHAR_THRESHOLD + 3));
                // Second large paste
                composer.handle_paste("y".repeat(LARGE_PASTE_CHAR_THRESHOLD + 7));
                // Small paste
                composer.handle_paste(" another short paste".to_string());
            } else if name == "backspace_after_pastes" {
                // Three large pastes
                composer.handle_paste("a".repeat(LARGE_PASTE_CHAR_THRESHOLD + 2));
                composer.handle_paste("b".repeat(LARGE_PASTE_CHAR_THRESHOLD + 4));
                composer.handle_paste("c".repeat(LARGE_PASTE_CHAR_THRESHOLD + 6));
                // Move cursor to end and press backspace
                composer.textarea.set_cursor(composer.textarea.text().len());
                composer.handle_key_event(KeyEvent::new(KeyCode::Backspace, KeyModifiers::NONE));
            }

            terminal
                .draw(|f| f.render_widget_ref(&composer, f.area()))
                .unwrap_or_else(|e| panic!("Failed to draw {name} composer: {e}"));

            assert_snapshot!(name, terminal.backend());
        }
    }

    #[test]
    fn slash_init_dispatches_command_and_does_not_submit_literal_text() {
        use crossterm::event::KeyCode;
        use crossterm::event::KeyEvent;
        use crossterm::event::KeyModifiers;
        use std::sync::mpsc::TryRecvError;

        let (tx, rx) = std::sync::mpsc::channel();
        let sender = AppEventSender::new(tx);
        let mut composer =
            ChatComposer::new(true, sender, false, "Ask Codex to do anything".to_string());

        // Type the slash command.
        for ch in [
            '/', 'i', 'n', 'i', 't', // "/init"
        ] {
            let _ = composer.handle_key_event(KeyEvent::new(KeyCode::Char(ch), KeyModifiers::NONE));
        }

        // Press Enter to dispatch the selected command.
        let (result, _needs_redraw) =
            composer.handle_key_event(KeyEvent::new(KeyCode::Enter, KeyModifiers::NONE));

        // When a slash command is dispatched, the composer should not submit
        // literal text and should clear its textarea.
        match result {
            InputResult::None => {}
            InputResult::Submitted(text) => {
                panic!("expected command dispatch, but composer submitted literal text: {text}")
            }
        }
        assert!(composer.textarea.is_empty(), "composer should be cleared");

        // Verify a DispatchCommand event for the "init" command was sent.
        match rx.try_recv() {
            Ok(AppEvent::DispatchCommand(cmd)) => {
                assert_eq!(cmd.command(), "init");
            }
            Ok(_other) => panic!("unexpected app event"),
            Err(TryRecvError::Empty) => panic!("expected a DispatchCommand event for '/init'"),
            Err(TryRecvError::Disconnected) => panic!("app event channel disconnected"),
        }
    }

    #[test]
    fn slash_tab_completion_moves_cursor_to_end() {
        use crossterm::event::KeyCode;
        use crossterm::event::KeyEvent;
        use crossterm::event::KeyModifiers;

        let (tx, _rx) = std::sync::mpsc::channel();
        let sender = AppEventSender::new(tx);
        let mut composer =
            ChatComposer::new(true, sender, false, "Ask Codex to do anything".to_string());

        for ch in ['/', 'c'] {
            let _ = composer.handle_key_event(KeyEvent::new(KeyCode::Char(ch), KeyModifiers::NONE));
        }

        let (_result, _needs_redraw) =
            composer.handle_key_event(KeyEvent::new(KeyCode::Tab, KeyModifiers::NONE));

        assert_eq!(composer.textarea.text(), "/compact ");
        assert_eq!(composer.textarea.cursor(), composer.textarea.text().len());
    }

    #[test]
    fn slash_mention_dispatches_command_and_inserts_at() {
        use crossterm::event::KeyCode;
        use crossterm::event::KeyEvent;
        use crossterm::event::KeyModifiers;
        use std::sync::mpsc::TryRecvError;

        let (tx, rx) = std::sync::mpsc::channel();
        let sender = AppEventSender::new(tx);
        let mut composer =
            ChatComposer::new(true, sender, false, "Ask Codex to do anything".to_string());

        for ch in ['/', 'm', 'e', 'n', 't', 'i', 'o', 'n'] {
            let _ = composer.handle_key_event(KeyEvent::new(KeyCode::Char(ch), KeyModifiers::NONE));
        }

        let (result, _needs_redraw) =
            composer.handle_key_event(KeyEvent::new(KeyCode::Enter, KeyModifiers::NONE));

        match result {
            InputResult::None => {}
            InputResult::Submitted(text) => {
                panic!("expected command dispatch, but composer submitted literal text: {text}")
            }
        }
        assert!(composer.textarea.is_empty(), "composer should be cleared");

        match rx.try_recv() {
            Ok(AppEvent::DispatchCommand(cmd)) => {
                assert_eq!(cmd.command(), "mention");
                composer.insert_str("@");
            }
            Ok(_other) => panic!("unexpected app event"),
            Err(TryRecvError::Empty) => panic!("expected a DispatchCommand event for '/mention'"),
            Err(TryRecvError::Disconnected) => {
                panic!("app event channel disconnected")
            }
        }
        assert_eq!(composer.textarea.text(), "@");
    }

    #[test]
    fn test_multiple_pastes_submission() {
        use crossterm::event::KeyCode;
        use crossterm::event::KeyEvent;
        use crossterm::event::KeyModifiers;

        let (tx, _rx) = std::sync::mpsc::channel();
        let sender = AppEventSender::new(tx);
        let mut composer =
            ChatComposer::new(true, sender, false, "Ask Codex to do anything".to_string());

        // Define test cases: (paste content, is_large)
        let test_cases = [
            ("x".repeat(LARGE_PASTE_CHAR_THRESHOLD + 3), true),
            (" and ".to_string(), false),
            ("y".repeat(LARGE_PASTE_CHAR_THRESHOLD + 7), true),
        ];

        // Expected states after each paste
        let mut expected_text = String::new();
        let mut expected_pending_count = 0;

        // Apply all pastes and build expected state
        let states: Vec<_> = test_cases
            .iter()
            .map(|(content, is_large)| {
                composer.handle_paste(content.clone());
                if *is_large {
                    let placeholder = format!("[Pasted Content {} chars]", content.chars().count());
                    expected_text.push_str(&placeholder);
                    expected_pending_count += 1;
                } else {
                    expected_text.push_str(content);
                }
                (expected_text.clone(), expected_pending_count)
            })
            .collect();

        // Verify all intermediate states were correct
        assert_eq!(
            states,
            vec![
                (
                    format!("[Pasted Content {} chars]", test_cases[0].0.chars().count()),
                    1
                ),
                (
                    format!(
                        "[Pasted Content {} chars] and ",
                        test_cases[0].0.chars().count()
                    ),
                    1
                ),
                (
                    format!(
                        "[Pasted Content {} chars] and [Pasted Content {} chars]",
                        test_cases[0].0.chars().count(),
                        test_cases[2].0.chars().count()
                    ),
                    2
                ),
            ]
        );

        // Submit and verify final expansion
        let (result, _) =
            composer.handle_key_event(KeyEvent::new(KeyCode::Enter, KeyModifiers::NONE));
        if let InputResult::Submitted(text) = result {
            assert_eq!(text, format!("{} and {}", test_cases[0].0, test_cases[2].0));
        } else {
            panic!("expected Submitted");
        }
    }

    #[test]
    fn test_placeholder_deletion() {
        use crossterm::event::KeyCode;
        use crossterm::event::KeyEvent;
        use crossterm::event::KeyModifiers;

        let (tx, _rx) = std::sync::mpsc::channel();
        let sender = AppEventSender::new(tx);
        let mut composer =
            ChatComposer::new(true, sender, false, "Ask Codex to do anything".to_string());

        // Define test cases: (content, is_large)
        let test_cases = [
            ("a".repeat(LARGE_PASTE_CHAR_THRESHOLD + 5), true),
            (" and ".to_string(), false),
            ("b".repeat(LARGE_PASTE_CHAR_THRESHOLD + 6), true),
        ];

        // Apply all pastes
        let mut current_pos = 0;
        let states: Vec<_> = test_cases
            .iter()
            .map(|(content, is_large)| {
                composer.handle_paste(content.clone());
                if *is_large {
                    let placeholder = format!("[Pasted Content {} chars]", content.chars().count());
                    current_pos += placeholder.len();
                } else {
                    current_pos += content.len();
                }
                (
                    composer.textarea.text().to_string(),
                    composer.pending_pastes.len(),
                    current_pos,
                )
            })
            .collect();

        // Delete placeholders one by one and collect states
        let mut deletion_states = vec![];

        // First deletion
        composer.textarea.set_cursor(states[0].2);
        composer.handle_key_event(KeyEvent::new(KeyCode::Backspace, KeyModifiers::NONE));
        deletion_states.push((
            composer.textarea.text().to_string(),
            composer.pending_pastes.len(),
        ));

        // Second deletion
        composer.textarea.set_cursor(composer.textarea.text().len());
        composer.handle_key_event(KeyEvent::new(KeyCode::Backspace, KeyModifiers::NONE));
        deletion_states.push((
            composer.textarea.text().to_string(),
            composer.pending_pastes.len(),
        ));

        // Verify all states
        assert_eq!(
            deletion_states,
            vec![
                (" and [Pasted Content 1006 chars]".to_string(), 1),
                (" and ".to_string(), 0),
            ]
        );
    }

    #[test]
    fn test_partial_placeholder_deletion() {
        use crossterm::event::KeyCode;
        use crossterm::event::KeyEvent;
        use crossterm::event::KeyModifiers;

        let (tx, _rx) = std::sync::mpsc::channel();
        let sender = AppEventSender::new(tx);
        let mut composer =
            ChatComposer::new(true, sender, false, "Ask Codex to do anything".to_string());

        // Define test cases: (cursor_position_from_end, expected_pending_count)
        let test_cases = [
            5, // Delete from middle - should clear tracking
            0, // Delete from end - should clear tracking
        ];

        let paste = "x".repeat(LARGE_PASTE_CHAR_THRESHOLD + 4);
        let placeholder = format!("[Pasted Content {} chars]", paste.chars().count());

        let states: Vec<_> = test_cases
            .into_iter()
            .map(|pos_from_end| {
                composer.handle_paste(paste.clone());
                composer
                    .textarea
                    .set_cursor((placeholder.len() - pos_from_end) as usize);
                composer.handle_key_event(KeyEvent::new(KeyCode::Backspace, KeyModifiers::NONE));
                let result = (
                    composer.textarea.text().contains(&placeholder),
                    composer.pending_pastes.len(),
                );
                composer.textarea.set_text("");
                result
            })
            .collect();

        assert_eq!(
            states,
            vec![
                (false, 0), // After deleting from middle
                (false, 0), // After deleting from end
            ]
        );
    }

    // --- Image attachment tests ---
    #[test]
    fn attach_image_and_submit_includes_image_paths() {
        use crossterm::event::KeyCode;
        use crossterm::event::KeyEvent;
        use crossterm::event::KeyModifiers;
        let (tx, _rx) = std::sync::mpsc::channel();
        let sender = AppEventSender::new(tx);
        let mut composer = ChatComposer::new(true, sender, false);
        let path = std::path::PathBuf::from("/tmp/image1.png");
        assert!(composer.attach_image(path.clone(), 32, 16, "PNG"));
        composer.handle_paste(" hi".into());
        let (result, _) =
            composer.handle_key_event(KeyEvent::new(KeyCode::Enter, KeyModifiers::NONE));
        match result {
            InputResult::Submitted(text) => assert_eq!(text, "hi"),
            _ => panic!("expected Submitted"),
        }
        let imgs = composer.take_recent_submission_images();
        assert_eq!(imgs.len(), 1);
        assert_eq!(imgs[0], path);
    }

    #[test]
    fn attach_image_without_text_submits_empty_text_and_images() {
        use crossterm::event::KeyCode;
        use crossterm::event::KeyEvent;
        use crossterm::event::KeyModifiers;
        let (tx, _rx) = std::sync::mpsc::channel();
        let sender = AppEventSender::new(tx);
        let mut composer = ChatComposer::new(true, sender, false);
        let path = std::path::PathBuf::from("/tmp/image2.png");
        assert!(composer.attach_image(path.clone(), 10, 5, "PNG"));
        let (result, _) =
            composer.handle_key_event(KeyEvent::new(KeyCode::Enter, KeyModifiers::NONE));
        match result {
            InputResult::Submitted(text) => assert!(text.is_empty()),
            _ => panic!("expected Submitted"),
        }
        let imgs = composer.take_recent_submission_images();
        assert_eq!(imgs.len(), 1);
        assert_eq!(imgs[0], path);
        assert!(composer.attached_images.is_empty());
    }

    #[test]
    fn image_placeholder_backspace_behaves_like_text_placeholder() {
        use crossterm::event::KeyCode;
        use crossterm::event::KeyEvent;
        use crossterm::event::KeyModifiers;
        let (tx, _rx) = std::sync::mpsc::channel();
        let sender = AppEventSender::new(tx);
        let mut composer = ChatComposer::new(true, sender, false);
        let path = std::path::PathBuf::from("/tmp/image3.png");
        assert!(composer.attach_image(path.clone(), 20, 10, "PNG"));
        let placeholder = composer.attached_images[0].0.clone();

        // Case 1: backspace at end
        composer.textarea.move_cursor_to_end_of_line(false);
        composer.handle_key_event(KeyEvent::new(KeyCode::Backspace, KeyModifiers::NONE));
        assert!(!composer.textarea.text().contains(&placeholder));
        assert!(composer.attached_images.is_empty());

        // Re-add and test backspace in middle: should break the placeholder string
        // and drop the image mapping (same as text placeholder behavior).
        assert!(composer.attach_image(path.clone(), 20, 10, "PNG"));
        let placeholder2 = composer.attached_images[0].0.clone();
        // Move cursor to roughly middle of placeholder
        if let Some(start_pos) = composer.textarea.text().find(&placeholder2) {
            let mid_pos = start_pos + (placeholder2.len() / 2);
            composer.textarea.set_cursor(mid_pos);
            composer.handle_key_event(KeyEvent::new(KeyCode::Backspace, KeyModifiers::NONE));
            assert!(!composer.textarea.text().contains(&placeholder2));
            assert!(composer.attached_images.is_empty());
        } else {
            panic!("Placeholder not found in textarea");
        }
    }
}<|MERGE_RESOLUTION|>--- conflicted
+++ resolved
@@ -70,11 +70,8 @@
     pending_pastes: Vec<(String, String)>,
     token_usage_info: Option<TokenUsageInfo>,
     has_focus: bool,
-<<<<<<< HEAD
     attached_images: Vec<(String, std::path::PathBuf)>,
-=======
     placeholder_text: String,
->>>>>>> 8f544153
 }
 
 /// Popup state – at most one can be visible at any time.
@@ -106,11 +103,8 @@
             pending_pastes: Vec::new(),
             token_usage_info: None,
             has_focus: has_input_focus,
-<<<<<<< HEAD
             attached_images: Vec::new(),
-=======
             placeholder_text,
->>>>>>> 8f544153
         }
     }
 
@@ -642,7 +636,6 @@
 
     /// Handle generic Input events that modify the textarea content.
     fn handle_input_basic(&mut self, input: KeyEvent) -> (InputResult, bool) {
-<<<<<<< HEAD
         // Special handling for backspace on placeholders
         if let KeyEvent {
             code: KeyCode::Backspace,
@@ -654,8 +647,6 @@
             }
         }
 
-=======
->>>>>>> 8f544153
         // Normal input handling
         self.textarea.input(input);
         let text_after = self.textarea.text();
@@ -671,7 +662,6 @@
         (InputResult::None, true)
     }
 
-<<<<<<< HEAD
     /// Attempts to remove an image or paste placeholder if the cursor is at the end of one.
     /// Returns true if a placeholder was removed.
     fn try_remove_any_placeholder_at_cursor(&mut self) -> bool {
@@ -720,8 +710,6 @@
         false
     }
 
-=======
->>>>>>> 8f544153
     /// Synchronize `self.command_popup` with the current text in the
     /// textarea. This must be called after every modification that can change
     /// the text so the popup is shown/updated/hidden as appropriate.
