--- conflicted
+++ resolved
@@ -168,7 +168,6 @@
 
         // If the user is already authenticated but the method differs from their
         // preferred auth method, show a brief explanation.
-<<<<<<< HEAD
         if let LoginStatus::Auth(ref current) = self.login_status {
             if current.mode != self.preferred_auth_method {
                 let to_label = |mode: AuthMode| match mode {
@@ -183,22 +182,6 @@
                 lines.push(Line::from(msg).style(Style::default()));
                 lines.push(Line::from(""));
             }
-=======
-        if let LoginStatus::AuthMode(current) = self.login_status
-            && current != self.preferred_auth_method
-        {
-            let to_label = |mode: AuthMode| match mode {
-                AuthMode::ApiKey => "API key",
-                AuthMode::ChatGPT => "ChatGPT",
-            };
-            let msg = format!(
-                "  You’re currently using {} while your preferred method is {}.",
-                to_label(current),
-                to_label(self.preferred_auth_method)
-            );
-            lines.push(Line::from(msg).style(Style::default()));
-            lines.push(Line::from(""));
->>>>>>> e58125e6
         }
 
         let create_mode_item = |idx: usize,
